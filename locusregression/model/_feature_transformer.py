import pandas as pd
from collections import defaultdict
from sklearn.preprocessing import OneHotEncoder, PowerTransformer, MinMaxScaler, \
    QuantileTransformer, StandardScaler, RobustScaler, LabelEncoder
from sklearn.compose import ColumnTransformer
from sklearn.base import clone, BaseEstimator
from sklearn import set_config
import logging
from numpy import array, vstack
logger = logging.getLogger(' LocusRegressor')
set_config(enable_metadata_routing=True)


def _assemble_matrix(feature_names, features):
    '''
    For a single corpus, assemble a matrix of features.
    '''
    return pd.DataFrame(
            {feature_name : features[feature_name]['values'] 
             for feature_name in feature_names
            }
        )


class FeatureTransformer:

    def __init__(self, categorical_encoder = OneHotEncoder(sparse_output=False, drop='first')):
        self.categorical_encoder = clone(categorical_encoder)


    def list_feature_groups(self):
        
        feature_groups_dict_ = defaultdict(list)
        for feature_name, groups in zip(
            self.feature_names_, self.groups_
        ):
            for group in groups:
                try:
                    feature_groups_dict_[group].append(
                        self.feature_names_out.index(feature_name)
                    )
                except ValueError:
                    feature_groups_dict_[group].extend(
                        [idx for idx, name in enumerate(self.feature_names_out) if name.startswith(feature_name + '_')]
                    )

        return list(set(map(tuple,feature_groups_dict_.values())))


    @property
    def feature_names_out(self):
        return list(self.transformer_.get_feature_names_out())
    

    def list_categorical_features(self):
        #encoder_name = type(self.categorical_encoder).__name__.lower()
        _slice = self.transformer_.output_indices_['categorical']
        
        return list(range(_slice.start, _slice.stop))
    

    @property
    def transformer_(self):
        return next(iter(self.transformers_.values()))
    

    def get_base_transformer(self, corpus_states):

        example_features = next(iter(corpus_states.values())).features
        
        self.feature_names_ = list([f for f in example_features.keys() if example_features[f]['type'] != 'cardinality'])
        self.feature_types_ = [example_features[feature]['type'] for feature in self.feature_names_]
        self.groups_ = [example_features[feature]['group'].split(',') for feature in self.feature_names_]
        
        self.feature_type_dict_ = defaultdict(list)        
        for idx, feature_type in enumerate(self.feature_types_):
            self.feature_type_dict_[feature_type].append(idx)

        # Set the categories for the categorical encoder so that it uses the 
        # same categories across all datasets
        example_matrix = _assemble_matrix(self.feature_names_, example_features)
        categorical_features = example_matrix.iloc[:, self.feature_type_dict_['categorical']]

        cat_encoder = clone(self.categorical_encoder).set_params(
            categories=[
                list(categorical_features[feature].unique()) 
                for feature in categorical_features.columns
            ])

        return ColumnTransformer([
            ('power', PowerTransformer(), self.feature_type_dict_['power']),
            ('minmax', MinMaxScaler(), self.feature_type_dict_['minmax']),
            ('quantile', QuantileTransformer(output_distribution='uniform'), self.feature_type_dict_['quantile']),
            ('standardize', StandardScaler(), self.feature_type_dict_['standardize']),
            ('robust', RobustScaler(), self.feature_type_dict_['robust']),
            ('categorical', cat_encoder, self.feature_type_dict_['categorical']),],
            remainder='passthrough',
            verbose_feature_names_out=False,
        )


    def fit(self, corpus_states):
        
        self.transformers_ = {}
        base_transformer = self.get_base_transformer(corpus_states)

        for corpus_name, corpus_state in corpus_states.items():
            matrix = _assemble_matrix(self.feature_names_, corpus_state.features)
            self.transformers_[corpus_name] = clone(base_transformer).fit(matrix)

        # outro messages
        if len(self.feature_type_dict_['categorical']) > 0:
            logger.info(f'Found categorical features: {", ".join(self.feature_names_out[i] for i in self.list_categorical_features())}')
            
        for feature_group in self.list_feature_groups():
            if len(feature_group) > 0:
                logger.info(f'Found feature group: {", ".join(self.feature_names_out[i] for i in feature_group)}')

        return self


    def transform(self, corpus_states):

        for corpus_state in corpus_states.values():
            assert all([f in corpus_state.feature_names for f in self.feature_names_])

        if len(corpus_states) == 1:
            corpus_name, state = next(iter(corpus_states.items()))
            return self.transformers_[corpus_name].transform(
                _assemble_matrix(self.feature_names_, state.features)
            )
        else:
            return vstack([
                self.transformers_[corpus_name].transform(
                    _assemble_matrix(self.feature_names_, corpus_state.features)
                )
                for corpus_name, corpus_state in corpus_states.items()
            ])
    


class CardinalityTransformer(BaseEstimator):

    def fit(self, corpus_states):
        example_features = next(iter(corpus_states.values())).features
        self.feature_names_ = list([f for f in example_features.keys() if example_features[f]['type'] == 'cardinality'])
<<<<<<< HEAD
        logger.info(f'Found cardinality features: {", ".join(self.feature_names_)}')
        self.transformer_ = LabelEncoder().fit(['-','.','+'])
=======

        logger.info(
            f'Found cardinality features: {", ".join(self.feature_names_)}'
        )
        
        # theres actually no fitting to be done.
        #self.transformer_ = LabelEncoder(classes=['-','.','+']).fit(['-','.','+'])
        
>>>>>>> 9a684012
        return self
    

    def transform(self, corpus_states):

        for corpus_state in corpus_states.values():
            assert all([f in corpus_state.feature_names for f in self.feature_names_])

<<<<<<< HEAD
        #matrix, _ = _assemble_matrix(self.feature_names_, corpus_states)
        #matrix = matrix.values
        matrix=pd.concat([
            _assemble_matrix(self.feature_names_, corpus_state.features)
            for corpus_state in corpus_states.values()
        ]).values
        
        transformed_matrix = array([
            self.transformer_.transform(matrix[:,col]) - 1
            for col in range(matrix.shape[1])
        ]).T
=======
        matrix, _ = _assemble_matrix(self.feature_names_, corpus_states)
        #matrix = matrix.values
        
        #transformed_matrix = array([
        #    self.transformer_.transform(matrix[:,col]) - 1
        #    for col in range(matrix.shape[1])
        #]).T
        conversion_dict={'+' : 1, '-' : -1, '.' : 0}
        transformed_matrix=matrix.map(lambda x : conversion_dict[x]).values

>>>>>>> 9a684012
        return transformed_matrix<|MERGE_RESOLUTION|>--- conflicted
+++ resolved
@@ -144,10 +144,6 @@
     def fit(self, corpus_states):
         example_features = next(iter(corpus_states.values())).features
         self.feature_names_ = list([f for f in example_features.keys() if example_features[f]['type'] == 'cardinality'])
-<<<<<<< HEAD
-        logger.info(f'Found cardinality features: {", ".join(self.feature_names_)}')
-        self.transformer_ = LabelEncoder().fit(['-','.','+'])
-=======
 
         logger.info(
             f'Found cardinality features: {", ".join(self.feature_names_)}'
@@ -156,7 +152,6 @@
         # theres actually no fitting to be done.
         #self.transformer_ = LabelEncoder(classes=['-','.','+']).fit(['-','.','+'])
         
->>>>>>> 9a684012
         return self
     
 
@@ -165,19 +160,6 @@
         for corpus_state in corpus_states.values():
             assert all([f in corpus_state.feature_names for f in self.feature_names_])
 
-<<<<<<< HEAD
-        #matrix, _ = _assemble_matrix(self.feature_names_, corpus_states)
-        #matrix = matrix.values
-        matrix=pd.concat([
-            _assemble_matrix(self.feature_names_, corpus_state.features)
-            for corpus_state in corpus_states.values()
-        ]).values
-        
-        transformed_matrix = array([
-            self.transformer_.transform(matrix[:,col]) - 1
-            for col in range(matrix.shape[1])
-        ]).T
-=======
         matrix, _ = _assemble_matrix(self.feature_names_, corpus_states)
         #matrix = matrix.values
         
@@ -188,5 +170,4 @@
         conversion_dict={'+' : 1, '-' : -1, '.' : 0}
         transformed_matrix=matrix.map(lambda x : conversion_dict[x]).values
 
->>>>>>> 9a684012
         return transformed_matrix