--- conflicted
+++ resolved
@@ -142,13 +142,6 @@
                             freq_matrix[not_converged]
                         )
 
-<<<<<<< HEAD
-            if  mean_abs_diff < difference_tol:
-                logging.debug('Stopped E-step after {} iterations.'.format(str(i+1)))
-                break
-        else:
-            logger.info('E-step maximum iterations reached. If this happens late into training, increase "estep_iterations".')
-=======
                 gamma[not_converged] = self.alpha + weighted_phi[not_converged]\
                                                     .sum(axis = (-1,-2,-3))
 
@@ -157,7 +150,6 @@
         else:
             logging.info('\t{} samples reached maximum E-step iterations.'\
                     .format(str(not_converged.sum())))
->>>>>>> cb465c40
 
         return gamma, phi_matrix, weighted_phi
 
@@ -205,11 +197,8 @@
         _it = range(self.num_epochs)
         #if not self.quiet:
         #    _it = tqdm.tqdm(_it, desc = 'Training')
-<<<<<<< HEAD
-=======
         improvement_ema = None
         start_time = time.time()
->>>>>>> cb465c40
 
         try:
             for epoch in _it:
@@ -296,20 +285,11 @@
                     elif len(self.bounds) > 1:
 
                         improvement = self.bounds[-1] - self.bounds[-2]
-<<<<<<< HEAD
-                        logger.debug('Bounds improvement: {}'.format(str(improvement)))
-
-                        if batch_lda and improvement < 0:
-                            logger.error('Bounds did not improve in batch mode')
-
-                        if 0 < improvement < self.bound_tol:
-=======
                         logger.info('\tBounds improvement: {:.2f}'.format(improvement))
 
                         improvement_ema = (1-0.1) * improvement_ema + 0.1*improvement
                         logger.debug('\tImprovement EMA: {:.2f}'.format(-improvement_ema))
                         if 0 < -improvement_ema < self.bound_tol:
->>>>>>> cb465c40
                             break
                         
                     else:
