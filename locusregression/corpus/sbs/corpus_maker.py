--- conflicted
+++ resolved
@@ -223,10 +223,6 @@
             }
         
 
-<<<<<<< HEAD
-
-=======
->>>>>>> f64061ec
         query_statement = chr_prefix + '%CHROM\t%POS0\t%POS\t%POS0|%REF|%ALT|' \
                                                     + ('1\n' if weight_col is None else f'%INFO/{weight_col}\n')
         
