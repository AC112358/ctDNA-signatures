from ._dirichlet_update import log_dirichlet_expectation, dirichlet_bound
import locusregression.model._sstats as _sstats
from ._model_state import ModelState, CorpusState
from ..explanation.explanation import explain
from pandas import DataFrame
import numpy as np
import time
import warnings
import matplotlib.pyplot as plt
import pickle
import logging
from scipy.special import xlogy
from shap import Explanation
from seaborn import stripplot, violinplot
logger = logging.getLogger(' LocusRegressor')


def _multinomial_deviance(y, y_hat):
    return 2*( xlogy(y, y/y.sum()).sum() - xlogy(y, y_hat/y_hat.sum()).sum() )


def _pseudo_r2(y, y_hat, y_null):
    return 1 - _multinomial_deviance(y, y_hat)/_multinomial_deviance(y, y_null)


def _get_observation_likelihood(*,model_state, sample, corpus_state):
    '''
    Flattened phi is the probability of a mutation and locus for each signature given the current modelstate.
    Shape: N_sigs x N_mutations
    '''

    '''
    return (
                self.cardinality_effects_[k] + \
                + np.log(self.context_frequencies) \
                + np.log(model_state.lambda_[k][None,:,None])
            )
    '''
    
    flattend_phi = (
        np.log(model_state.rho_)[:, sample.context, sample.mutation] \
        + np.squeeze(corpus_state.cardinality_effects_, axis=2)[:, sample.cardinality, sample.locus] \
        + np.log(corpus_state.context_frequencies[sample.cardinality, sample.context, sample.locus]) \
        + np.log(model_state.lambda_[:, sample.context]) \
        + np.log(sample.exposures[:, sample.locus]) \
        + corpus_state.theta_[:, sample.locus] \
        - corpus_state.log_denom_
    )
    
    exp_phi = np.nan_to_num(np.exp(flattend_phi), nan=0)

    if not np.all(np.isfinite(exp_phi)):
        print('problem!')

    return exp_phi


def _estep_update(exp_Elog_gamma, alpha, flattend_phi, count_g, likelihood_scale = 1):
    gamma_sstats = exp_Elog_gamma*np.dot(flattend_phi, count_g/np.dot(flattend_phi.T, exp_Elog_gamma))
    gamma_sstats = gamma_sstats.reshape(-1)
    return alpha + gamma_sstats*likelihood_scale


def _calc_local_variables(*,gamma, flattend_phi):
    exp_Elog_gamma = np.exp(log_dirichlet_expectation(gamma)[:,None])
    phi_matrix = np.outer(exp_Elog_gamma, 1/np.dot(flattend_phi.T, exp_Elog_gamma))*flattend_phi #/(batch_subsample_rate*locus_subsample_rate)
    
    return phi_matrix


class TimerContext:

    def __init__(self, name):
        self.name = name

    def __enter__(self):
        self.start_time = time.time()
        return self
    
    def __exit__(self, *args):
        elapsed_time = time.time() - self.start_time
        logger.info(f'{self.name} - time: {elapsed_time:<3.2f}s. ')


class LocusRegressor:

    MODEL_STATE = ModelState
    CORPUS_STATE = CorpusState
    SSTATS = _sstats
    
    n_contexts = 32

    @classmethod
    def sample_params(cls, trial):
        return dict()
        

    @classmethod
    def load(cls, filename):
        with open(filename, 'rb') as f:
            return pickle.load(f)
    

    def __init__(self, 
        n_components = 10,
        seed = 2, 
        dtype = float,
        pi_prior = 1.,
        num_epochs = 300, 
        difference_tol = 1e-3,
        estep_iterations = 1000,
        bound_tol = 1e-2,
        quiet = False,
        n_jobs = 1,
        locus_subsample = 1,
        batch_size = None,
        empirical_bayes = True,
        kappa = 0.5,
        tau = 16,
        eval_every = 50,
        begin_prior_updates = 10,
        time_limit = None,
        fix_signatures =  None,
    ):
        '''
        Params
        ------
        n_components : int > 0, defuault = 10
            Number of signatures to find in corpus
        pi_prior : float > 0, default = 5.,
            Dirichlet prior parameter - commonly denoted *alpha*.
        n_jobs : int > 0, default = 1
            Number of concurrent jobs to run for E-step calculations.

        Returns
        -------
        LocusRegressor : instance of model

        '''
        self.seed = seed
        self.difference_tol = difference_tol
        self.estep_iterations = estep_iterations
        self.num_epochs = num_epochs
        self.dtype = dtype
        self.bound_tol = bound_tol
        self.pi_prior = pi_prior
        self.n_components = n_components
        self.quiet = quiet
        self.n_jobs = n_jobs
        self.locus_subsample = locus_subsample
        self.kappa = kappa
        self.eval_every = eval_every
        self.tau = tau
        self.time_limit = time_limit
        self.empirical_bayes = empirical_bayes
        self.batch_size = batch_size
        self.fix_signatures = fix_signatures
        self.begin_prior_updates = begin_prior_updates


    def save(self, filename):

        for state in self.corpus_states.values():
            state.corpus = None

        with open(filename, 'wb') as f:
            pickle.dump(self, f)
    
    
    @staticmethod
    def _perplexity(elbo, corpus):
        return np.exp(-elbo/corpus.num_mutations)


    @staticmethod
    def _sample_bound(
            sample,
            model_state,
            corpus_state,
            gamma
        ):

        flattened_phi = _get_observation_likelihood(
                model_state=model_state,
                sample=sample,
                corpus_state=corpus_state,
            )
        
        phi = _calc_local_variables(
            gamma = gamma, 
            flattend_phi=flattened_phi
        )

        weighted_phi = phi*np.array(sample.weight)[None,:]

        entropy_sstats = -np.sum(weighted_phi * np.where(phi > 0, np.log(phi), 0.))
        entropy_sstats += np.sum(dirichlet_bound(corpus_state.alpha, gamma))
        
        flattened_logweight = log_dirichlet_expectation(gamma)[:,None] + np.nan_to_num(np.log(flattened_phi), nan=-np.inf)
        
        return np.sum(weighted_phi*flattened_logweight) + entropy_sstats


    def _bound(self,*,
            corpus, 
            model_state,
            corpus_states,
            gamma = None,
        ):

        elbo = 0
        for sample, _gamma in zip(corpus, gamma):
            elbo += self._sample_bound(
                sample=sample,
                model_state=model_state,
                corpus_state=corpus_states[sample.corpus_name],
                gamma=_gamma,
            )

        return elbo
    
    
    def _sample_inference(self,
        locus_subsample_rate = 1.,
        batch_subsample_rate = 1.,
        learning_rate = 1.,*,
        gamma0,
        sample,
        model_state,
        corpus_state,
    ):
        
        flattend_phi = _get_observation_likelihood(
                model_state=model_state,
                sample=sample,
                corpus_state=corpus_state
            )

        count_g = np.array(sample.weight)[:,None].astype(self.dtype, copy=False)
        gamma = gamma0.copy()
        
        for _ in range(self.estep_iterations): # inner e-step loop
            
            old_gamma = gamma.copy()
            exp_Elog_gamma = np.exp(log_dirichlet_expectation(gamma)[:,None])

            gamma = _estep_update(exp_Elog_gamma, corpus_state.alpha, flattend_phi, count_g,
                                 likelihood_scale=1/locus_subsample_rate)

            if np.abs(gamma - old_gamma).mean() < self.difference_tol:
                break
        else:
            logger.debug('E-step did not converge. If this happens frequently, consider increasing "estep_iterations".')

        gamma = (1 - learning_rate)*gamma0 + learning_rate*gamma

        phi_matrix = _calc_local_variables(gamma = gamma, flattend_phi=flattend_phi)
        weighted_phi = phi_matrix * count_g.T/(locus_subsample_rate * batch_subsample_rate)

        return self.SSTATS.SampleSstats(
            model_state=model_state,
            sample=sample,
            weighted_phi=weighted_phi,
            gamma=gamma,
        )

    
    def _inference(self,
            locus_subsample_rate=1,
            batch_subsample_rate=1,
            learning_rate=1,*,
            corpus,
            model_state,
            corpus_states,
            gamma,
        ):
        
        sstat_collections = {
            corp.name : self.SSTATS.CorpusSstats(model_state) 
            for corp in corpus.corpuses
        }

        sample_num = 0
        gammas = []
        for gamma_g, sample in zip(gamma, corpus):
            
            sample_sstats = self._sample_inference(
                        sample = sample,
                        gamma0 = gamma_g, 
                        locus_subsample_rate = locus_subsample_rate,
                        batch_subsample_rate = batch_subsample_rate,
                        learning_rate = learning_rate,
                        model_state = model_state,
                        corpus_state = corpus_states[sample.corpus_name]
                    )
            
            sample_num += 1

            sstat_collections[sample.corpus_name] += sample_sstats
            gammas.append(sample_sstats.gamma)

        return self.SSTATS.MetaSstats(sstat_collections), np.vstack(gammas)
        

    def _update_corpus_states(self):
        for corpusstate in self.corpus_states.values():
            corpusstate.update(self.model_state)


    def _init_doc_variables(self, n_samples, is_bound = False):

        random_state = self.bound_random_state if is_bound else self.random_state

        gamma = random_state.gamma(100., 1./100., 
                                (n_samples, self.n_components) # n_genomes by n_components
                                ).astype(self.dtype, copy=False)
        return gamma


    def _get_rate_model_parameters(self):
        return {}
    
    @property
    def is_trained(self):
        try:
            return self._trained
        except AttributeError:
            return False

    def _init_model(self, corpus):

        self._trained = False

        self.random_state = np.random.RandomState(self.seed)
        self.bound_random_state = np.random.RandomState(self.seed + 1)

        self.observation_class = corpus.observation_class
        self.n_locus_features = corpus.feature_dim
        self.n_loci = corpus.locus_dim
        self.n_samples = len(corpus)

        self._calc_signature_sstats(corpus)

        if not self.fix_signatures is None:
            logger.warn('Initializing signatures: ' + ', '.join(map(str, self.fix_signatures)) + ', will still be updated during training.')

        
        fix_strs = list(self.fix_signatures) if not self.fix_signatures is None else []
        self.component_names = fix_strs + ['Component ' + str(i) for i in range(self.n_components - len(fix_strs))]

        self.training_bounds_ = []; self.testing_bounds_ = []
        self.elapsed_times = []
        self.total_time = 0
        self.epochs_trained = 0
        
        self.corpus_states = {
            corp.name : self.CORPUS_STATE(
                            corp, 
                            pi_prior=self.pi_prior,
                            n_components=self.n_components,
                            dtype = self.dtype, 
                            random_state = self.random_state,
                            subset_sample=1
                        )
            for corp in corpus.corpuses
        }

        self.model_state = self.MODEL_STATE(
                **corpus.shape,
                n_components=self.n_components,
                random_state=self.random_state,
                empirical_bayes = self.empirical_bayes,
                dtype = self.dtype,
                fix_signatures = self.fix_signatures,
                genome_context_frequencies = self._genome_context_frequencies,
                corpus_states=self.corpus_states,
                **self._get_rate_model_parameters()
        )

        self._gamma = self._init_doc_variables(self.n_samples)

        for state in self.corpus_states.values():
            state._update_stored_params(self.model_state)


    def _subsample_corpus(self,*,corpus, batch_svi, locus_svi, n_subsample_loci):

        if batch_svi:
            update_samples = np.sort( self.random_state.choice(self.n_samples, size = self.batch_size, replace = False) )
            inner_corpus = corpus.subset_samples(update_samples)
        else:
            update_samples = np.arange(self.n_samples)
            inner_corpus = corpus
        
        if locus_svi:
            update_loci = self.random_state.choice(self.n_loci, size = n_subsample_loci, replace = False)
            inner_corpus = inner_corpus.subset_loci(update_loci)

            inner_corpus_states = {
                name : state.subset_corpusstate(inner_corpus.get_corpus(name), update_loci)
                for name, state in self.corpus_states.items()
            }
        else:
            inner_corpus_states = self.corpus_states

        return inner_corpus, inner_corpus_states, update_samples



    def _fit(self,corpus, 
                  reinit = True, 
                  test_corpus = None, 
                  subset_by_loci = False
            ):
        
        self.batch_size = len(corpus) if self.batch_size is None else min(self.batch_size, len(corpus))
        self.locus_subsample = self.locus_subsample or 1
        assert 0 < self.locus_subsample <= 1

        locus_svi, batch_svi = self.locus_subsample < 1, self.batch_size < len(corpus)

        learning_rate_fn = lambda t : (self.tau + t)**(-self.kappa) if locus_svi or batch_svi else 1.

        if not reinit:
            try:
                self.model_state
            except AttributeError:
                reinit = True

        if reinit:
            logger.info('Initializing model ...')
            self._init_model(corpus)
        
        n_subsample_loci = int(self.n_loci * self.locus_subsample)
        
        assert self.n_locus_features < self.n_loci, \
            'The feature matrix should be of shape (N_features, N_loci) where N_features << N_loci. The matrix you provided appears to be in the wrong orientation.'

        
        with warnings.catch_warnings():
            #warnings.simplefilter("ignore")

            logger.info('Training model ...')

            for epoch in range(self.epochs_trained+1, self.num_epochs+1):

                start_time = time.time()
                
                inner_corpus, inner_corpus_states, update_samples = \
                            self._subsample_corpus(
                                                corpus = corpus, 
                                                batch_svi = batch_svi, 
                                                locus_svi = locus_svi, 
                                                n_subsample_loci = n_subsample_loci
                                                )
                
                with TimerContext('E-step'):

                    sstats, new_gamma = self._inference(
                                locus_subsample_rate=self.locus_subsample,
                                batch_subsample_rate=self.batch_size/self.n_samples,
                                learning_rate=learning_rate_fn(epoch),
                                corpus = inner_corpus,
                                model_state = self.model_state,
                                corpus_states = inner_corpus_states,
                                gamma = self._gamma[update_samples]
                            )

                self._gamma[update_samples, :] = new_gamma.copy()

                with TimerContext('M-step'):

                    self.model_state.update_state(sstats, inner_corpus_states, learning_rate_fn(epoch))
                
                    if epoch >= self.begin_prior_updates and self.empirical_bayes:
                        # wait some # of epochs to update the prior to prevent local minimas
                        for corpus_state in self.corpus_states.values():
                            corpus_state.update_alpha(sstats, learning_rate_fn(epoch))

                    self._update_corpus_states()

                elapsed_time = time.time() - start_time
                self.elapsed_times.append(elapsed_time)
                self.total_time += elapsed_time
                self.epochs_trained+=1

                if (not self.eval_every is None) and epoch % self.eval_every == 0:
                    
                    with TimerContext('Calculating bound'):
                        
                        elbo = self._bound(
                                corpus = corpus,
                                model_state = self.model_state,
                                corpus_states = self.corpus_states,
                                gamma = self._gamma,
                            )
                    self.training_bounds_.append(self._perplexity(elbo, corpus))

                    if not test_corpus is None:
                        self.testing_bounds_.append(
                            self.score(test_corpus, subset_by_loci = subset_by_loci)
                        )

                    if len(self.training_bounds_) > 1:
                        improvement = self.training_bounds_[-1] - (self.training_bounds_[-2] if epoch > 1 else self.training_bounds_[-1])
                    else:
                        improvement = 0

                    logger.info(f' [{epoch:>3}/{self.num_epochs+1}] | Time: {elapsed_time:<3.2f}s. '
                                f'| Perplexity: { self.training_bounds_[-1]:<10.2f}, improvement: {-improvement:<10.2f} ')

                    if test_corpus is None:
                        yield (self.training_bounds_[-1], np.nan)
                    else:
                        yield (self.training_bounds_[-1], self.testing_bounds_[-1])
                        
                elif not self.quiet:
                    logger.info(f' [{epoch:<3}/{self.num_epochs+1}] | Time: {elapsed_time:<3.2f}s. ')

                if not self.time_limit is None and self.total_time >= self.time_limit:
                    logger.info('Time limit reached, stopping training.')
                    break



    def fit(self, corpus, test_corpus = None, subset_by_loci = False):
        '''
        Learn parameters of model from corpus.

        Parameters
        ----------
        corpus : locusregression.Corpus, list of dicts
            Pre-compiled corpus loaded into memory

        Returns
        -------
        Model with inferred parameters.

        '''

        try:
            for _ in self._fit(
                corpus, 
                reinit=True, 
                test_corpus = test_corpus, 
                subset_by_loci = subset_by_loci
            ):
                pass
            
        except KeyboardInterrupt:
            logger.info('Training interrupted by user.')
            pass

        self._trained = True

        return self


    def partial_fit(self, corpus):
        return self._fit(corpus, reinit=False)


    def _init_new_corpusstates(self, corpus):

        corpus_state_clones = {
            name : state.clone_corpusstate(corpus.get_corpus(name))
            for name, state in self.corpus_states.items()
            if name in corpus.corpus_names
        }
        
        for clone in corpus_state_clones.values():
            clone.update(self.model_state, from_scratch = True)
            clone.as_dummy()

        return corpus_state_clones


    def score(self, corpus, subset_by_loci = False):
        '''
        Computes the evidence lower bound score for the corpus.

        Parameters
        ----------
        corpus : locusregression.Corpus, list of dicts
            Pre-compiled corpus loaded into memory

        Returns
        -------
        elbo : float
            Evidence lower bound objective score, higher is better.

        '''

        if not self.is_trained:
            logger.warn('This model was not trained to completion, results may be innaccurate')

        corpus_state_clones = self._init_new_corpusstates(corpus)
        
        if not subset_by_loci:
            gamma = np.array([
                self._predict_sample(sample, corpus_state_clones[sample.corpus_name]) for sample in corpus
            ])
        else:
            logger.warn('`subset_by_loci` was TRUE, so using the predicted gamma values for the corpus.')
            gamma = self._gamma


        with warnings.catch_warnings():
            warnings.simplefilter("ignore")

            elbo = self._bound(
                    corpus = corpus, 
                    corpus_states = corpus_state_clones,
                    model_state = self.model_state,
                    gamma=gamma,
                )
            
        return self._perplexity(elbo, corpus)
    

    def _predict_sample(self, sample, corpus_state):
        '''
        For each sample in corpus, predicts the expectation of the signature compositions.

        Parameters
        ----------
        corpus : locusregression.Corpus, list of dicts
            Pre-compiled corpus loaded into memory

        Returns
        -------
        gamma : np.ndarray of shape (n_samples, n_components)
            Compositions over signatures for each sample

        '''

        gamma = self._sample_inference(
            gamma0=self._init_doc_variables(1)[0],
            sample = sample,
            model_state = self.model_state,
            corpus_state = corpus_state,
        ).gamma

        return gamma


    def predict(self, corpus):
        """
        Predicts the gamma values for the given corpus.

        Parameters
        ----------
        corpus (list): List of samples to predict gamma values for.

        Returns
        -------
        tuple: A tuple containing the sample names and their corresponding gamma values.
        """        
        if not self.is_trained:
            logger.warn('This model was not trained to completion, results may be inaccurate')

        corpus_state_clones = self._init_new_corpusstates(corpus)
        
        sample_names, gamma = [], []
        for sample in corpus:
            gamma.append(self._predict_sample(
                            sample, 
                            corpus_state_clones[sample.corpus_name]
                            )
                        )
            sample_names.append(sample.name)

        return DataFrame(
            np.vstack(gamma),
            index = sample_names,
            columns = self.component_names
        )


    def _calc_signature_sstats(self, corpus):

        _genome_context_frequencies = np.sum(
            corpus.context_frequencies,
            (0,-1),
        )

        self._genome_context_frequencies = _genome_context_frequencies/_genome_context_frequencies.sum()


    def get_log_component_mutation_rate(self, corpus, use_context=True):
        '''
        For a sample, calculate the psi matrix - For each component, the distribution over loci.

        Parameters
        ----------

        Returns
        -------
        np.ndarray of shape (n_components, n_loci), where the entry for the k^th component at the l^th locus
            is the probability of sampling that locus given a mutation was generated by component k.

        '''
        try:
            corpus_state = self.corpus_states[corpus.name]
        except KeyError:
            raise ValueError(f'Corpus {corpus.name} not found in model.')
        
        new_state = corpus_state.clone_corpusstate(corpus)
        new_state.update(self.model_state, from_scratch = True)

        return new_state.get_log_component_effect_rate(
                    self.model_state, new_state.exposures, use_context=use_context,
                )


    def _pop_corpus(self, corpus):
        return next(iter(corpus))


    def get_log_marginal_mutation_rate(self, corpus):
        '''
        For a sample, calculate the expected mutation rate. First, we infer the mixture of 
        processes that are active in a sample. Then, we calculate the expected marginal probability
        of sampling each locus given those processes.

        Parameters
        ----------
        corpus : dict, entry from a corpus, or a corpus of length one
            A sample from a corpus

        Returns
        -------
        np.ndarray of shape (n_loci, ), The ln(probability) of sampling that locus given the processes
            in a sample.

        '''
        if not self.is_trained:
            logger.warn('This model was not trained to completion, results may be innaccurate')

        try:
            corpus_state = self.corpus_states[corpus.name]
        except KeyError:
            raise ValueError(f'Corpus {corpus.name} not found in model.')
        
        new_state = corpus_state.clone_corpusstate(corpus)
        new_state.update(self.model_state, from_scratch = True)

        gamma = new_state.alpha/new_state.alpha.sum()

        return new_state._get_log_marginal_effect_rate(
            gamma, self.model_state, new_state.exposures,
        )
    
    
    def get_mutation_rate_r2(self, corpus):
        '''
        Calculate the deviance of the mutation rate for a given corpus.

        Parameters:
        corpus (Corpus): The corpus for which to calculate the deviance.

        Returns:
        float: The deviance of the mutation rate.
        '''

        if not self.is_trained:
            logger.warn('This model was not trained to completion, results may be innaccurate')

        try:
            self.corpus_states[corpus.name]
        except KeyError:
            raise ValueError(f'Corpus {corpus.name} not found in model.')
        
        empirical_mr = corpus.get_empirical_mutation_rate()

        logger.info('Prediction mutation rate ...')
        predicted_mr = np.exp(self.get_log_marginal_mutation_rate(corpus))
        y_null = corpus.context_frequencies

        logger.info('Calculating deviance ...')
        return _pseudo_r2(empirical_mr, predicted_mr, y_null)
    


    def _get_signature_idx(self, component):

        try:
            component = int(component)
        except ValueError:
            pass

        if isinstance(component, int):
            assert 0 <= component < self.n_components
        elif isinstance(component, str):
            try:
                component = self.component_names.index(component)
            except ValueError:
                raise ValueError(f'Component {component} not found in model.')
        else:
            raise ValueError(f'Component {component} not found in model.')
        
        return component



    def plot_signature(self, component, ax = None, 
                       figsize = (5.5,3), 
                       normalization = 'global', 
                       fontsize=7,
                       show_strand=True):
        '''
        Plot signature.
        '''

        component = self._get_signature_idx(component)

        self.observation_class.plot_factorized(
            context_dist = self.model_state.lambda_[component]*self._genome_context_frequencies.ravel(),
            mutation_dist = self.model_state.rho_[component],
            attribute_dist = None,
            ax = ax,
            figsize = figsize,
            fontsize = fontsize,
            show_strand=show_strand,
        )

        return ax
    

    def plot_cardinality_bias(self, component, ax = None, figsize = (1,2), fontsize=7):
        
        component = self._get_signature_idx(component)

        if ax is None:
            fig, ax = plt.subplots(1,1, figsize = figsize)

        xticks = self.model_state.strand_transformer.feature_names_
        bar = np.log2(self.model_state.tau_[component])
        ax.bar(
            xticks,
            bar,
            color = ['lightgrey' if b > 0 else 'darkred' for b in bar],
            edgecolor = 'black',
            linewidth = 0.1,
            width = 0.5,
        )

<<<<<<< HEAD
        ax.set_ylabel('log2 Bias', fontsize = fontsize)
        ax.tick_params(axis='x', rotation=45)
        ax.axhline(y=0.,linewidth=0.5, color='black')
=======
        ax.set_ylabel('log2 Bias', fontsize=fontsize)
        ax.tick_params(axis='x', rotation=90, labelsize=fontsize)
>>>>>>> 42c4c65b
        
        bound = round(max(0.25, np.abs(bar).max() + 0.25) * 4) / 4
        ax.set(ylim = (-bound,bound))
        ax.set_yticks([-bound,0,bound])
        ax.set_yticklabels([-bound,0,bound], fontsize = fontsize)
        ax.axhline(0, color='black', linewidth=0.5)

        for spine in ax.spines.values():
            spine.set_visible(False)

        return ax


    def plot_summary(self,*components):
        """
        Plot the summary of the model.

        Returns:
            ax (matplotlib.axes.Axes): The axes object containing the plot.
        """

        if len(components) == 0:
            components = self.component_names

        n_card_features = len(self.model_state.strand_transformer.feature_names_)
        n_locus_features = len(self.model_state.feature_transformer.feature_names_out)

        fig, ax = plt.subplots(len(components), 3, 
                               figsize=(5.5 + 0.5*n_card_features + 0.35*n_locus_features, 1.75*len(components)), 
                               sharex='col',
                               gridspec_kw={
                                   'width_ratios': [5.5, 0.5*n_card_features, 0.35*n_locus_features],
                                   'hspace': 0.5,
                                   'wspace': 0.25,
                                   }
                               )
        
        ax = np.atleast_2d(ax)

        for i, comp in enumerate(components):
            self.plot_signature(comp, ax=ax[i,0])
            ax[i,0].set_title('')
            ax[i,0].set_ylabel(comp, fontsize=7)

            if self.model_state.fit_cardinality_:
                self.plot_cardinality_bias(comp, ax=ax[i,1], fontsize=7)

            try:
                self.explanation_shap_values_[comp]
                self.plot_explanation(comp, ax=ax[i,2])
            except AttributeError:
                logger.warn(f'No explanations have been calculated for {comp}.')
                ax[i, 2].axis('off')
            
            if i < len(components) - 1:
                ax[i,1].tick_params(axis='x', bottom=False)
                ax[i,2].tick_params(axis='x', bottom=False)

        plt.tight_layout()
        return ax
    

    def get_empirical_component_mutation_rate(self, corpus):
        """
        Calculate the empirical component mutation rate for a given corpus.

        Parameters:
        corpus (Corpus): The corpus for which to calculate the empirical component mutation rate.

        Returns:
        numpy.ndarray: An array containing the empirical component mutation rate.
        """
        corpus_state_clones = self._init_new_corpusstates(corpus)
        
        sstats, _ = self._inference(
            locus_subsample_rate=1,
            batch_subsample_rate=1,
            learning_rate=1,
            corpus = corpus,
            model_state = self.model_state,
            corpus_states = corpus_state_clones,
            gamma = self._init_doc_variables(len(corpus))
        )

        return np.array([
            sstats[corpus.name].theta_sstats(k, corpus.locus_dim)
            for k in range(self.n_components)
        ])
    

    def calc_locus_explanations(self, corpus, subsample=10000, n_jobs=1):

        if not self.is_trained:
            logger.warn('This model was not trained to completion, results may be innaccurate')

        if not subsample is None:

            logger.info(
                'Subsampling loci for explanation ...'
            )

            subsample = min(subsample, corpus.locus_dim)

            subsample_idx = self.random_state.choice(corpus.locus_dim, size = subsample, replace = False)
            corpus = corpus.subset_loci(subsample_idx)

        self.explanation_shap_values_ = {}
        self.explanation_interaction_values_ = {}
        self.explanation_features_ = None

        for component in self.component_names:
            
            logger.info(
                'Calculating SHAP values for component ' + component + ' ...'
            )
            
            self.explanation_shap_values_[component], \
                self.explanation_features_, \
                self.explanation_feature_names_ = \
                    explain(
                        component,
                        model = self,
                        corpus = corpus,
                        n_jobs = n_jobs,
                        chunk_size=max(10000, subsample + 1)
                    )
            
    
    def explanation(self, component):
        """
        Get the explanation for a given component.

        Parameters:
        component (str): The component for which to get the explanation.

        Returns:
        tuple: A tuple containing the SHAP values, features, and feature names.
        """

        component = self.component_names[self._get_signature_idx(component)]

        try:
            self.explanation_shap_values_[component]
        except AttributeError:
            raise ValueError('No explanations have been calculated for this model.')

        return Explanation(
            self.explanation_shap_values_[component],
            data = self.explanation_features_,
            feature_names = self.explanation_feature_names_,
        )
    

    def plot_explanation(self, component, ax=None, height=2, fontsize=7):
        
        expl = self.explanation(component)

        expl_df = DataFrame(expl.values, columns=expl.feature_names)\
            .melt(ignore_index=False, var_name='feature', value_name='shap_value')\
            .reset_index()\
            .merge(
                DataFrame(expl.data, columns=expl.feature_names)\
                .melt(ignore_index=False, var_name='feature', value_name='value')\
                .reset_index(),
                on=['index', 'feature']
            )
        
        bound_max, bound_min = expl_df.shap_value.max(), expl_df.shap_value.min()
        
        if ax is None:
            _, ax = plt.subplots(1,1,figsize=(len(expl.feature_names)*0.35,height))

        violinplot(
            data = expl_df,
            x = 'feature',
            y = 'shap_value',
            color = 'lightgrey',
            alpha =0.,
            linewidth=0.5,
            ax = ax,
            legend=False,
            zorder=1,
        )

        stripplot(
            data = expl_df,
            x = 'feature',
            y = 'shap_value',
            hue = 'value',
            s = 0.5,
            alpha = 0.5,
            palette='coolwarm',
            ax = ax,
            legend=False,
            zorder=0,
        )
        ax.axhline(0, color='black', linewidth=0.5, alpha =0.2)
        ax.tick_params(axis='x', rotation=90, labelsize=fontsize)
        ax.tick_params(axis='y', labelsize=fontsize)

        ax.spines['top'].set_visible(False)
        ax.spines['right'].set_visible(False)
        ax.spines['bottom'].set_visible(False)
        ax.spines['left'].set_visible(False)
        ax.set_ylabel('SHAP value', fontsize=fontsize)
        ax.set_xlabel('Feature', fontsize=fontsize)

        bound_max = max(np.ceil(bound_max * 4) / 4, 1.5)
        bound_min = min(np.floor(bound_min * 4) / 4, -1.5)
        ax.set_ylim(bound_min, bound_max)
        ax.set_yticks([bound_min, 0, bound_max])

        return ax

         
        
        



   
        


        <|MERGE_RESOLUTION|>--- conflicted
+++ resolved
@@ -845,14 +845,8 @@
             width = 0.5,
         )
 
-<<<<<<< HEAD
-        ax.set_ylabel('log2 Bias', fontsize = fontsize)
-        ax.tick_params(axis='x', rotation=45)
-        ax.axhline(y=0.,linewidth=0.5, color='black')
-=======
         ax.set_ylabel('log2 Bias', fontsize=fontsize)
         ax.tick_params(axis='x', rotation=90, labelsize=fontsize)
->>>>>>> 42c4c65b
         
         bound = round(max(0.25, np.abs(bar).max() + 0.25) * 4) / 4
         ax.set(ylim = (-bound,bound))
