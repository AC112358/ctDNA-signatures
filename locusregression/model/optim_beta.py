--- conflicted
+++ resolved
@@ -116,13 +116,8 @@
         random_state,
     ):
         
-<<<<<<< HEAD
-        if not negative_subsample is None:
+        if (not negative_subsample is None) and negative_subsample < X_matrices[0].shape[1]:
             negative_samples = random_state.choice(
-=======
-        if (not negative_subsample is None) and negative_subsample < X_matrices[0].shape[1]:
-            negative_samples = np.random.choice(
->>>>>>> b52dd97c
                 X_matrices[0].shape[1], 
                 size = negative_subsample, 
                 replace = False
