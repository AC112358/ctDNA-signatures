--- conflicted
+++ resolved
@@ -775,6 +775,7 @@
     basemodel = get_basemodel(model_type)
     if model_type=='gbt':
         model_params={'max_trees_per_iter': max_trees_per_iter, 'l2_regularization': l2_regularization}
+        
     model = basemodel(
         fix_signatures=fix_signatures,
         locus_subsample = locus_subsample,
@@ -800,10 +801,8 @@
     logging.basicConfig(level=logging.INFO)
     logger.setLevel(logging.INFO)
 
-<<<<<<< HEAD
+
     dataset = load_dataset(corpuses, in_corpus)
-=======
-    dataset = load_dataset(corpuses)
 
     if not train_size is None:
         logger.info('Splitting train and test set ...')
@@ -815,7 +814,6 @@
         )
     else:
         train=dataset; test=None
->>>>>>> d34e7345
     
     model.fit(train, test_corpus=test, subset_by_loci=True)
     
@@ -869,7 +867,6 @@
 trainer_optional.add_argument('--verbose','-v',action = 'store_true', default = False,)
 trainer_optional.add_argument('--n-jobs', '-j', type = posint, default=1)
 trainer_optional.add_argument('--max-trees-per-iter', type = posint, default=25)
-trainer_optional.add_argument('--l2-regularization', type = posfloat, default=1.)
 trainer_optional.add_argument('--in-corpus','-i', action = 'store_true', default=False, help = 'Specify train model for in5p or out5p motifs (by default it will be trained for out5p motifs).')
 trainer_sub.set_defaults(func = train_model)
 
