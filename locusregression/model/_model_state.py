--- conflicted
+++ resolved
@@ -329,18 +329,10 @@
                 (self.lambda_[k][None, :, None] * corpus_state.context_frequencies).sum(1) * \
                 corpus_state.exposures * np.exp(corpus_state.theta_[k])[None,:]
             ).ravel()
-<<<<<<< HEAD
         
         logger.debug(f"corpus_states.keys(): {corpus_states.keys()}; corpus_states.values(): {corpus_states.values()}") ## sandra
         eta = np.concatenate([_get_cardinality_exposure(state) for state in corpus_states.values()]) # I x C -> I*C
         target = np.concatenate([sstats[name].tau_sstats(k, state.n_loci).ravel() for name, state in corpus_states.items()])
-=======
-
-        logger.debug(f"corpus_states.keys(): {corpus_states.keys()}; corpus_states.values(): {corpus_states.values()}") ## sandra
-        eta = np.concatenate([_get_cardinality_exposure(state) for state in corpus_states.values()]) # I x C -> I*C
-        
-        target = np.concatenate([sstats[name].tau_sstats(k, n_bins).ravel() for name in corpus_states.keys()])
->>>>>>> 9a684012
         logger.debug(f"design_matrix: {design_matrix.shape}; eta: {eta.shape}; target: {target.shape}") ## sandra 
         eta = design_matrix.dot(eta); target = design_matrix.dot(target) ## sandra;  dimension mismatch error occurred here since cardinality_dim of motif is 1 
 
